--- conflicted
+++ resolved
@@ -261,18 +261,16 @@
 
     $ audiowaveform -i test.mp3 -o test.wav
 
-<<<<<<< HEAD
 You can use the `--input-format` and `--output-format` options to read from
 standard input and write to standard output. For example, the following command
 generates a waveform data file by converting a video file using ffmpeg:
 
     $ ffmpeg -i test.mp4 -f wav - | audiowaveform --input-format wav --output-format dat -b 8 > test.dat
-=======
+
 ## Data Formats
 
 You can find details of the waveform data file formats produced by audiowaveform
 [here](doc/DataFormat.md).
->>>>>>> 4016a7d7
 
 ## Credits
 
